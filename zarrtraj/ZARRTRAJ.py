--- conflicted
+++ resolved
@@ -252,12 +252,9 @@
             dset = self._particle_group[name]
             self.n_atoms = dset.shape[1]
             self.compressor = dset.compressor
-<<<<<<< HEAD
             self.chunks = dset.chunks
-            # NOTE: add filters
-=======
             self.filters = dset.filters
->>>>>>> 5b6d2bdf
+
             break
         else:
             raise NoDataError(
@@ -457,12 +454,11 @@
         kwargs.setdefault("n_frames", self.n_frames)
         kwargs.setdefault("format", "ZARRTRAJ")
         kwargs.setdefault("compressor", self.compressor)
-<<<<<<< HEAD
+
         kwargs.setdefault("chunks", self.chunks)
-        # NOTE: add filters
-=======
+
         kwargs.setdefault("filters", self.filters)
->>>>>>> 5b6d2bdf
+
         kwargs.setdefault("positions", self.has_positions)
         kwargs.setdefault("velocities", self.has_velocities)
         kwargs.setdefault("forces", self.has_forces)
